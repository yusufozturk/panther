--- conflicted
+++ resolved
@@ -52,7 +52,6 @@
 	"GET /global/list":    handlers.ListGlobals,
 	"POST /global/update": handlers.ModifyGlobal,
 	"POST /global/delete": handlers.DeleteGlobal,
-<<<<<<< HEAD
 
 	// DataModels only
 	"GET /datamodel":         handlers.GetDataModel,
@@ -64,8 +63,6 @@
 	"POST /delete": handlers.DeletePolicies,
 	"GET /enabled": handlers.GetEnabledAnalyses,
 	"POST /test":   handlers.TestPolicy,
-=======
->>>>>>> db4cfb57
 }
 
 func main() {
