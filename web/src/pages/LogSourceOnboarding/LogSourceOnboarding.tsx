--- conflicted
+++ resolved
@@ -25,12 +25,8 @@
 import eventBridgeLogo from 'Assets/eventbridge-minimal-logo.svg';
 import oktaLogo from 'Assets/okta-minimal-logo.svg';
 import withSEO from 'Hoc/withSEO';
-<<<<<<< HEAD
-import { WizardPanelWrapper } from 'Components/Wizard';
-=======
 import { WizardPanel } from 'Components/Wizard';
 import LogSourceCard from './LogSourceCard';
->>>>>>> c089892e
 
 const logSourcesConfig = [
   {
@@ -66,27 +62,6 @@
   return (
     <FadeIn>
       <Card p={6} mb={6}>
-<<<<<<< HEAD
-        <WizardPanelWrapper>
-          <WizardPanelWrapper.Content>
-            <WizardPanelWrapper.Heading
-              title="Select a Source Type"
-              subtitle="Please select the source type you want to configure from the list below"
-            />
-            <Box mx={10}>
-              {logSourcesConfig.map(config => (
-                <LogSourceCard
-                  key={config.title}
-                  logo={config.logo}
-                  title={config.title}
-                  disabled={config.disabled}
-                  to={`${urls.logAnalysis.sources.create(config.type)}`}
-                />
-              ))}
-            </Box>
-          </WizardPanelWrapper.Content>
-        </WizardPanelWrapper>
-=======
         <WizardPanel>
           <WizardPanel.Heading
             title="Select a Source Type"
@@ -104,7 +79,6 @@
             ))}
           </Box>
         </WizardPanel>
->>>>>>> c089892e
       </Card>
     </FadeIn>
   );
