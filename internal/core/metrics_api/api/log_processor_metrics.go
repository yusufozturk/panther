package api

/**
 * Panther is a Cloud-Native SIEM for the Modern Security Team.
 * Copyright (C) 2020 Panther Labs Inc
 *
 * This program is free software: you can redistribute it and/or modify
 * it under the terms of the GNU Affero General Public License as
 * published by the Free Software Foundation, either version 3 of the
 * License, or (at your option) any later version.
 *
 * This program is distributed in the hope that it will be useful,
 * but WITHOUT ANY WARRANTY; without even the implied warranty of
 * MERCHANTABILITY or FITNESS FOR A PARTICULAR PURPOSE.  See the
 * GNU Affero General Public License for more details.
 *
 * You should have received a copy of the GNU Affero General Public License
 * along with this program.  If not, see <https://www.gnu.org/licenses/>.
 */

import (
	"strconv"

	"github.com/aws/aws-sdk-go/aws"
	"github.com/aws/aws-sdk-go/service/cloudwatch"
	"go.uber.org/zap"

	"github.com/panther-labs/panther/api/lambda/metrics/models"
	"github.com/panther-labs/panther/pkg/metrics"
)

const (
	eventsProcessedMetric = "EventsProcessed"
	eventsLatencyMetric   = "CombinedLatency"
)

// getEventsProcessed returns the count of events processed by the log processor per log type
//
// This is a time series metric.
func getEventsProcessed(input *models.GetMetricsInput, output *models.GetMetricsOutput) error {
	// First determine applicable metric dimensions
	var listMetricsResponse []*cloudwatch.Metric
	err := cloudwatchClient.ListMetricsPages(&cloudwatch.ListMetricsInput{
		MetricName: aws.String(eventsProcessedMetric),
		Namespace:  aws.String(input.Namespace),
	}, func(page *cloudwatch.ListMetricsOutput, _ bool) bool {
		listMetricsResponse = append(listMetricsResponse, page.Metrics...)
		return true
	})
	if err != nil {
		zap.L().Error("unable to list metrics", zap.String("metric", eventsProcessedMetric), zap.Error(err))
		return metricsInternalError
	}
	zap.L().Debug("found applicable metrics", zap.Any("metrics", listMetricsResponse))

	// Build the query based on the applicable metric dimensions
	var queries []*cloudwatch.MetricDataQuery
	for i, metric := range listMetricsResponse {
		if len(metric.Dimensions) != 1 {
			// This if statement is only needed by developers who have deployed the unstable branch
			// of Panther before v1.6.0. Old metrics can't be deleted and you can't filter out
			// dimensions you don't want, so we have to skip metrics where the Component dimension
			// still exists.
			continue
		}
		queries = append(queries, &cloudwatch.MetricDataQuery{
			Id: aws.String("query" + strconv.Itoa(i)),
			MetricStat: &cloudwatch.MetricStat{
				Metric: metric,
				Period: aws.Int64(input.IntervalMinutes * 60), // number of seconds, must be multiple of 60
				Stat:   aws.String("Sum"),
				Unit:   aws.String(metrics.UnitCount),
			},
		})
	}
	zap.L().Debug("prepared metric queries", zap.Any("queries", queries), zap.Any("toDate", input.ToDate), zap.Any("fromDate", input.FromDate))

	metricData, err := getMetricData(input, queries)
	if err != nil {
		return err
	}

	values, timestamps := normalizeTimeStamps(input, metricData)

	output.EventsProcessed = &models.MetricResult{
		SeriesData: models.TimeSeriesMetric{
			Timestamps: timestamps,
			Series:     values,
		},
	}
	return nil
}

// getEventsLatency returns the average event latency per log type
//
// This is a time series metric.
func getEventsLatency(input *models.GetMetricsInput, output *models.GetMetricsOutput) error {
	// First determine applicable metric dimensions
	var listMetricsResponse []*cloudwatch.Metric
	err := cloudwatchClient.ListMetricsPages(&cloudwatch.ListMetricsInput{
		MetricName: aws.String(eventsLatencyMetric),
		Namespace:  aws.String(input.Namespace),
	}, func(page *cloudwatch.ListMetricsOutput, _ bool) bool {
		listMetricsResponse = append(listMetricsResponse, page.Metrics...)
		return true
	})
	if err != nil {
		zap.L().Error("unable to list metrics", zap.String("metric", eventsLatencyMetric), zap.Error(err))
		return metricsInternalError
	}
	zap.L().Debug("found applicable metrics", zap.Any("metrics", listMetricsResponse))

	// Build the query based on the applicable metric dimensions
	var queries []*cloudwatch.MetricDataQuery
	for i, metric := range listMetricsResponse {
		// Add the latency query
		index := strconv.Itoa(i)
		queries = append(queries, &cloudwatch.MetricDataQuery{
			Id: aws.String("latency_query_" + index),
			MetricStat: &cloudwatch.MetricStat{
				Metric: metric,
				Period: aws.Int64(input.IntervalMinutes * 60), // number of seconds, must be multiple of 60
				Stat:   aws.String("Sum"),
				Unit:   aws.String(metrics.UnitMilliseconds),
			},
			ReturnData: aws.Bool(false),
		},
			// Add the event count query
			&cloudwatch.MetricDataQuery{
				Id: aws.String("events_query_" + index),
				MetricStat: &cloudwatch.MetricStat{
					Metric: &cloudwatch.Metric{
						Dimensions: []*cloudwatch.Dimension{
							{
								Name:  aws.String("LogType"),
								Value: metric.Dimensions[0].Value,
							},
						},
						MetricName: aws.String(eventsProcessedMetric),
						Namespace:  aws.String(input.Namespace),
					},
					Period: aws.Int64(input.IntervalMinutes * 60), // number of seconds, must be multiple of 60
					Stat:   aws.String("Sum"),
					Unit:   aws.String(metrics.UnitCount),
				},
				ReturnData: aws.Bool(false),
			},
			// Add the latency / event count expression
			&cloudwatch.MetricDataQuery{
				Id:         aws.String("avg_latency_query" + index),
				Label:      aws.String(aws.StringValue(metric.Dimensions[0].Value) + " latency"),
				Expression: aws.String("latency_query_" + index + " / events_query_" + index),
				ReturnData: aws.Bool(true),
			},
		)
	}
	zap.L().Debug("prepared metric queries", zap.Any("queries", queries), zap.Any("toDate", input.ToDate), zap.Any("fromDate", input.FromDate))

	metricData, err := getMetricData(input, queries)
	if err != nil {
		return err
	}

	values, timestamps := normalizeTimeStamps(input, metricData)

<<<<<<< HEAD
	output.EventsProcessed = &models.MetricResult{
=======
	output.EventsLatency = &models.MetricResult{
>>>>>>> c089892e
		SeriesData: models.TimeSeriesMetric{
			Timestamps: timestamps,
			Series:     values,
		},
	}
	return nil
}<|MERGE_RESOLUTION|>--- conflicted
+++ resolved
@@ -163,11 +163,7 @@
 
 	values, timestamps := normalizeTimeStamps(input, metricData)
 
-<<<<<<< HEAD
-	output.EventsProcessed = &models.MetricResult{
-=======
 	output.EventsLatency = &models.MetricResult{
->>>>>>> c089892e
 		SeriesData: models.TimeSeriesMetric{
 			Timestamps: timestamps,
 			Series:     values,
